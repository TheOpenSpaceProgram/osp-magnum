--- conflicted
+++ resolved
@@ -52,18 +52,16 @@
       run: |
         cmake -B build -DCMAKE_BUILD_TYPE=${{ matrix.config }}
 
-<<<<<<< HEAD
     - name: Download Clang Analysis Driver Scripts
       if: ${{ steps.skip_check.outputs.should_skip != 'true' }}
       run: |
         wget https://raw.githubusercontent.com/llvm/llvm-project/llvmorg-11.0.1/clang-tools-extra/clang-tidy/tool/run-clang-tidy.py
         wget https://raw.githubusercontent.com/include-what-you-use/include-what-you-use/clang_11/iwyu_tool.py
         chmod +x run-clang-tidy.py iwyu_tool.py 
-=======
+
     - name: Perform CodeQL Analysis
-      if: ${{ matrix.tool == 'CodeQL' }}
+      if: ${{ matrix.tool == 'CodeQL' }} && ${{ steps.skip_check.outputs.should_skip != 'true' }}
       uses: github/codeql-action/analyze@v1
->>>>>>> c34b2e27
 
     # Implicitly requires build/compile_commands.json to exist
     - name: Run Clang Analyzer
