--- conflicted
+++ resolved
@@ -30,26 +30,9 @@
 using namespace osp;
 using namespace osp::active;
 
-<<<<<<< HEAD
-=======
+
 const std::string SysWire::smc_name = "Wire";
 
-WireInput::WireInput(IWireElement* element, std::string const& name) :
-        m_element(element),
-        m_name(name)
-{
-
-}
-
-WireInput::WireInput(IWireElement *element, WireInput&& move) :
-        LinkedListItem<WireInput, WireOutput>(std::move(move)),
-        m_element(element),
-        m_name(std::move(move.m_name))
-{
-
-}
-
->>>>>>> 780ad8fe
 WireData* WireInput::connected_value()
 {
     WireOutput* woConnected = list();
