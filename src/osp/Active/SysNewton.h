/**
 * Open Space Program
 * Copyright © 2019-2020 Open Space Program Project
 *
 * MIT License
 *
 * Permission is hereby granted, free of charge, to any person obtaining a copy
 * of this software and associated documentation files (the "Software"), to deal
 * in the Software without restriction, including without limitation the rights
 * to use, copy, modify, merge, publish, distribute, sublicense, and/or sell
 * copies of the Software, and to permit persons to whom the Software is
 * furnished to do so, subject to the following conditions:
 *
 * The above copyright notice and this permission notice shall be included in
 * all copies or substantial portions of the Software.
 *
 * THE SOFTWARE IS PROVIDED "AS IS", WITHOUT WARRANTY OF ANY KIND, EXPRESS OR
 * IMPLIED, INCLUDING BUT NOT LIMITED TO THE WARRANTIES OF MERCHANTABILITY,
 * FITNESS FOR A PARTICULAR PURPOSE AND NONINFRINGEMENT. IN NO EVENT SHALL THE
 * AUTHORS OR COPYRIGHT HOLDERS BE LIABLE FOR ANY CLAIM, DAMAGES OR OTHER
 * LIABILITY, WHETHER IN AN ACTION OF CONTRACT, TORT OR OTHERWISE, ARISING FROM,
 * OUT OF OR IN CONNECTION WITH THE SOFTWARE OR THE USE OR OTHER DEALINGS IN THE
 * SOFTWARE.
 */
#pragma once

#include <cstdint>

#include "../Resource/PrototypePart.h"

#include "../types.h"
#include "activetypes.h"

class NewtonBody;
class NewtonCollision;
class NewtonWorld;

namespace osp::active
{

class ActiveScene;

/**
 * Component that stores the NewtonWorld, only added to the root node.
 */
struct ACompNwtWorld
{
    NewtonWorld *m_nwtWorld{nullptr};
    float m_timeStep{1.0f / 60.0f};
};

/**
 * Generic rigid body state
 */
struct DataRigidBody
{
    // Modify these
    Vector3 m_intertia{1, 1, 1};
    Vector3 m_netForce{0, 0, 0};
    Vector3 m_netTorque{0, 0, 0};

    float m_mass{1.0f};
    Vector3 m_velocity{0, 0, 0};
    Vector3 m_rotVelocity{0, 0, 0};

    bool m_colliderDirty{false}; // set true if collider is modified
};

/**
 * Rigid body with the Newton stuff
 */
struct ACompNwtBody : public DataRigidBody
{
    constexpr ACompNwtBody() = default;
    ACompNwtBody(ACompNwtBody&& move) noexcept;
    ACompNwtBody& operator=(ACompNwtBody&& move) noexcept;

    NewtonBody *m_body{nullptr};
    ActiveEnt m_entity{entt::null};
    //ActiveScene &m_scene;
};

struct ACompCollisionShape
{
    NewtonCollision *m_collision{nullptr};
    ECollisionShape m_shape{ECollisionShape::NONE};
};

using ACompRigidBody_t = ACompNwtBody;

using ACompPhysicsWorld_t = ACompNwtWorld;

class SysNewton : public IDynamicSystem
{

public:

    static const std::string smc_name;

    SysNewton(ActiveScene &scene);
    SysNewton(SysNewton const& copy) = delete;
    SysNewton(SysNewton&& move) = delete;

    ~SysNewton();

<<<<<<< HEAD
    void update_world();
=======
    /**
     * Scan children of specified rigid body entity for ACompCollisionShapes,
     * then combine it all into a single compound collision
     *
     * @param entity [in] Entity containing ACompNwtBody
     */
    void create_body(ActiveEnt entity);

    void update_world(ActiveScene& rScene);
>>>>>>> f48fd985

    constexpr ActiveScene& get_scene() noexcept { return m_scene; }

    static ACompNwtWorld* try_get_physics_world(ActiveScene &rScene);

    /**
     * Used to find which rigid body an entity belongs to. This will keep
     * looking up the tree of parents until it finds a rigid body.
     *
     * @param rScene [in] ActiveScene containing ent
     * @param ent    [in] ActiveEnt with ACompHierarchy and rigid body ancestor
     *
     * @return Pair of {level-1 entity, pointer to ACompNwtBody found}. If
     *         hierarchy error, then {entt:null, nullptr}. If no ACompNwtBody
     *         component is found, then {level-1 entity, nullptr}
     */
    static std::pair<ActiveEnt, ACompNwtBody*> find_rigidbody_ancestor(
            ActiveScene& rScene, ActiveEnt ent);

    // most of these are self-explanatory
    static void body_apply_force(ACompRigidBody_t& body, Vector3 force) noexcept;
    static void body_apply_accel(ACompRigidBody_t& body, Vector3 accel) noexcept;
    static void body_apply_torque(ACompRigidBody_t& body, Vector3 force) noexcept;

    /**
     * Create a Newton TreeCollision from a mesh using those weird triangle
     * mesh iterators.
     * @param shape Shape component to store NewtonCollision* into
     * @param start
     * @param end
     */
    template<class TRIANGLE_IT_T>
    void shape_create_tri_mesh_static(ACompCollisionShape& shape,
                                      TRIANGLE_IT_T const& start,
                                      TRIANGLE_IT_T const& end);

private:

    /**
     * Search descendents for collider components and add NewtonCollisions to a
     * vector. Make sure NewtonCompoundCollisionBeginAddRemove(rCompound) is
     * called first.
     *
     * @param rScene    [in] ActiveScene containing entity and physics world
     * @param ent       [in] Entity containing colliders, and recurse into children
     * @param transform [in] Total transform from Hierarchy
     * @param nwtWorld  [in] Newton world from scene
     * @param rCompound [out] Compound collision to add new colliders to
     */
    static void find_colliders_recurse(ActiveScene& rScene, ActiveEnt ent,
                                       Matrix4 const &transform,
                                       NewtonWorld const* nwtWorld,
                                       NewtonCollision *rCompound);

<<<<<<< HEAD
    /**
     * Scan children of specified rigid body entity for ACompCollisionShapes,
     * then combine it all into a single compound collision
     *
     * @param rScene   [in] ActiveScene containing entity and physics world
     * @param entity   [in] Entity containing ACompNwtBody
     * @param nwtWorld [in] Newton physics world
     */
    static void create_body(ActiveScene& rScene, ActiveEnt entity,
                            NewtonWorld const* nwtWorld);

    static void on_body_destruct(entt::registry& reg, ActiveEnt ent);
    static void on_shape_destruct(entt::registry& reg, ActiveEnt ent);
    static void on_world_destruct(entt::registry& reg, ActiveEnt ent);
=======
    void on_body_construct(ActiveReg_t& reg, ActiveEnt ent);
    void on_body_destruct(ActiveReg_t& reg, ActiveEnt ent);

    void on_shape_construct(ActiveReg_t& reg, ActiveEnt ent);
    void on_shape_destruct(ActiveReg_t& reg, ActiveEnt ent);
>>>>>>> f48fd985

    static NewtonCollision* newton_create_tree_collision(
            const NewtonWorld *newtonWorld, int shapeId);
    static void newton_tree_collision_add_face(
            const NewtonCollision* treeCollision, int vertexCount,
            const float* vertexPtr, int strideInBytes, int faceAttribute);
    static void newton_tree_collision_begin_build(
            const NewtonCollision* treeCollision);
    static void newton_tree_collision_end_build(
            const NewtonCollision* treeCollision,  int optimize);

    ActiveScene& m_scene;
<<<<<<< HEAD
    UpdateOrderHandle m_updatePhysicsWorld;
=======
    NewtonWorld *const m_nwtWorld;

    UpdateOrderHandle_t m_updatePhysicsWorld;
>>>>>>> f48fd985
};

template<class TRIANGLE_IT_T>
void SysNewton::shape_create_tri_mesh_static(ACompCollisionShape &shape,
                                             TRIANGLE_IT_T const& start,
                                             TRIANGLE_IT_T const& end)
{
    // TODO: this is actually horrendously slow and WILL cause issues later on.
    //       Tree collisions aren't made for real-time loading. Consider
    //       manually hacking up serialized data instead of add face, or use
    //       Newton's dgAABBPolygonSoup stuff directly

    ACompNwtWorld* nwtWorldComp = try_get_physics_world(m_scene);
    NewtonCollision* tree = newton_create_tree_collision(nwtWorldComp->m_nwtWorld, 0);

    newton_tree_collision_begin_build(tree);

    Vector3 triangle[3];

    for (TRIANGLE_IT_T it = start; it != end; it += 3)
    {
        triangle[0] = *reinterpret_cast<Vector3 const*>((it + 0).position());
        triangle[1] = *reinterpret_cast<Vector3 const*>((it + 1).position());
        triangle[2] = *reinterpret_cast<Vector3 const*>((it + 2).position());

        newton_tree_collision_add_face(tree, 3,
                                       reinterpret_cast<float*>(triangle),
                                       sizeof(float) * 3, 0);

    }

    newton_tree_collision_end_build(tree, 2);

    shape.m_shape = ECollisionShape::TERRAIN;
    shape.m_collision = tree;
}

using SysPhysics_t = SysNewton;

}
<|MERGE_RESOLUTION|>--- conflicted
+++ resolved
@@ -102,20 +102,8 @@
     SysNewton(SysNewton&& move) = delete;
 
     ~SysNewton();
-
-<<<<<<< HEAD
-    void update_world();
-=======
-    /**
-     * Scan children of specified rigid body entity for ACompCollisionShapes,
-     * then combine it all into a single compound collision
-     *
-     * @param entity [in] Entity containing ACompNwtBody
-     */
-    void create_body(ActiveEnt entity);
-
+    
     void update_world(ActiveScene& rScene);
->>>>>>> f48fd985
 
     constexpr ActiveScene& get_scene() noexcept { return m_scene; }
 
@@ -170,7 +158,6 @@
                                        NewtonWorld const* nwtWorld,
                                        NewtonCollision *rCompound);
 
-<<<<<<< HEAD
     /**
      * Scan children of specified rigid body entity for ACompCollisionShapes,
      * then combine it all into a single compound collision
@@ -182,16 +169,9 @@
     static void create_body(ActiveScene& rScene, ActiveEnt entity,
                             NewtonWorld const* nwtWorld);
 
-    static void on_body_destruct(entt::registry& reg, ActiveEnt ent);
-    static void on_shape_destruct(entt::registry& reg, ActiveEnt ent);
-    static void on_world_destruct(entt::registry& reg, ActiveEnt ent);
-=======
-    void on_body_construct(ActiveReg_t& reg, ActiveEnt ent);
-    void on_body_destruct(ActiveReg_t& reg, ActiveEnt ent);
-
-    void on_shape_construct(ActiveReg_t& reg, ActiveEnt ent);
-    void on_shape_destruct(ActiveReg_t& reg, ActiveEnt ent);
->>>>>>> f48fd985
+    static void on_body_destruct(ActiveReg_t& reg, ActiveEnt ent);
+    static void on_shape_destruct(ActiveReg_t& reg, ActiveEnt ent);
+    static void on_world_destruct(ActiveReg_t& reg, ActiveEnt ent);
 
     static NewtonCollision* newton_create_tree_collision(
             const NewtonWorld *newtonWorld, int shapeId);
@@ -204,13 +184,8 @@
             const NewtonCollision* treeCollision,  int optimize);
 
     ActiveScene& m_scene;
-<<<<<<< HEAD
-    UpdateOrderHandle m_updatePhysicsWorld;
-=======
-    NewtonWorld *const m_nwtWorld;
 
     UpdateOrderHandle_t m_updatePhysicsWorld;
->>>>>>> f48fd985
 };
 
 template<class TRIANGLE_IT_T>
