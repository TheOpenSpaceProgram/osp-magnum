--- conflicted
+++ resolved
@@ -66,11 +66,7 @@
         .sync_with  ({tgParts.machIds(Ready), tgParts.machUpdExtIn(New)})
         .push_to    (out.m_tasks)
         .args       ({idScnParts, idUpdMach})
-<<<<<<< HEAD
         .func       ([] (ACtxParts& rScnParts, MachineUpdater& rUpdMach)
-=======
-        .func       ( [] (ACtxParts& rScnParts, MachineUpdater& rUpdMach) noexcept
->>>>>>> 9d244d4a
     {
         rUpdMach.localDirty[gc_mtMagicRocket].ints().resize(rScnParts.machines.perType[gc_mtMagicRocket].localIds.vec().capacity());
     });
@@ -284,11 +280,7 @@
         .sync_with  ({tgParts.machIds(Ready), tgParts.machUpdExtIn(New)})
         .push_to    (out.m_tasks)
         .args       ({idScnParts, idUpdMach})
-<<<<<<< HEAD
         .func       ([] (ACtxParts& rScnParts, MachineUpdater& rUpdMach)
-=======
-        .func       ( [] (ACtxParts& rScnParts, MachineUpdater& rUpdMach) noexcept
->>>>>>> 9d244d4a
     {
         rUpdMach.localDirty[gc_mtRcsDriver].ints().resize(rScnParts.machines.perType[gc_mtRcsDriver].localIds.vec().capacity());
     });
