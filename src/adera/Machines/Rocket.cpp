--- conflicted
+++ resolved
@@ -34,38 +34,8 @@
 using namespace osp::active;
 using namespace osp;
 
-<<<<<<< HEAD
-=======
 const std::string SysMachineRocket::smc_name = "Rocket";
 
-MachineRocket::MachineRocket() :
-        Machine(true),
-        m_wiGimbal(this, "Gimbal"),
-        m_wiIgnition(this, "Ignition"),
-        m_wiThrottle(this, "Throttle"),
-        m_rigidBody(entt::null)
-{
-    //m_enable = true;
-}
-
-MachineRocket::MachineRocket(MachineRocket&& move) :
-        Machine(std::move(move)),
-        m_wiGimbal(this, std::move(move.m_wiGimbal)),
-        m_wiIgnition(this, std::move(move.m_wiIgnition)),
-        m_wiThrottle(this, std::move(move.m_wiThrottle))
-{
-    //m_enable = true;
-}
-
-
-MachineRocket& MachineRocket::operator=(MachineRocket&& move)
-{
-    m_enable = move.m_enable;
-    // TODO
-    return *this;
-}
-
->>>>>>> 780ad8fe
 void MachineRocket::propagate_output(WireOutput* output)
 {
 
