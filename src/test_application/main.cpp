/**
 * Open Space Program
 * Copyright © 2019-2020 Open Space Program Project
 *
 * MIT License
 *
 * Permission is hereby granted, free of charge, to any person obtaining a copy
 * of this software and associated documentation files (the "Software"), to deal
 * in the Software without restriction, including without limitation the rights
 * to use, copy, modify, merge, publish, distribute, sublicense, and/or sell
 * copies of the Software, and to permit persons to whom the Software is
 * furnished to do so, subject to the following conditions:
 *
 * The above copyright notice and this permission notice shall be included in
 * all copies or substantial portions of the Software.
 *
 * THE SOFTWARE IS PROVIDED "AS IS", WITHOUT WARRANTY OF ANY KIND, EXPRESS OR
 * IMPLIED, INCLUDING BUT NOT LIMITED TO THE WARRANTIES OF MERCHANTABILITY,
 * FITNESS FOR A PARTICULAR PURPOSE AND NONINFRINGEMENT. IN NO EVENT SHALL THE
 * AUTHORS OR COPYRIGHT HOLDERS BE LIABLE FOR ANY CLAIM, DAMAGES OR OTHER
 * LIABILITY, WHETHER IN AN ACTION OF CONTRACT, TORT OR OTHERWISE, ARISING FROM,
 * OUT OF OR IN CONNECTION WITH THE SOFTWARE OR THE USE OR OTHER DEALINGS IN THE
 * SOFTWARE.
 */

#define SPDLOG_ACTIVE_LEVEL SPDLOG_LEVEL_INFO
#include <spdlog/spdlog.h>
#include <spdlog/sinks/stdout_color_sinks.h>

#include "ActiveApplication.h"
#include "activescenes/scenarios.h"
#include "activescenes/common_scene.h"
#include "activescenes/common_renderer_gl.h"

#include <osp/Resource/load_tinygltf.h>
#include <osp/Resource/resources.h>
#include <osp/Resource/ImporterData.h>

#include <osp/string_concat.h>
#include <osp/logging.h>

#include <Magnum/MeshTools/Transform.h>
#include <Magnum/Primitives/Cylinder.h>
#include <Magnum/Primitives/Cube.h>
#include <Magnum/Primitives/Grid.h>
#include <Magnum/Primitives/Icosphere.h>

#include <Magnum/Trade/ImageData.h>
#include <Magnum/Trade/TextureData.h>
#include <Magnum/Trade/MeshData.h>

#include <Corrade/Utility/Arguments.h>

#include <entt/core/any.hpp>

#include <iostream>
#include <memory>
#include <string_view>
#include <thread>
#include <unordered_map>

using namespace testapp;

/**
 * @brief Starts a spaghetti REPL line interface that gets inputs from stdin
 *
 * This interface can be used to run commands and load scenes
 *
 * @return An error code maybe
 */
int debug_cli_loop();

/**
 * @brief Starts Magnum application (ActiveApplication) thread g_magnumThread
 *
 * This initializes an OpenGL context, and opens the window
 */
void start_magnum_async();

/**
 * @brief As the name implies
 *
 * This should only be called once for the entire lifetime
 * of the program.
 *
 * prefer not to use names like this anywhere else but main.cpp
 */
void load_a_bunch_of_stuff();

/**
 * @brief Setup a scene that uses CommonTestScene
 */
template <typename SCENE_T>
void setup_common_scene();

/**
 * @brief Attempt to destroy everything in the universe
 */
bool destroy_universe();

/**
 * @brief Deal with resource reference counts for a clean termination
 */
void clear_resource_owners();

// called only from commands to display information
void debug_print_help();
void debug_print_resources();

// Stores loaded resources
osp::Resources g_resources;
osp::PkgId g_defaultPkg;

// Test application supports 1 Active Scene
entt::any g_activeScene;
std::function<void(ActiveApplication&)> g_appSetup;

// Test application supports 1 Universe
//std::shared_ptr<UniverseScene> g_universeScene;

// Magnum Application deals with window and OpenGL things
std::optional<ActiveApplication> g_activeApplication;
std::thread g_magnumThread;

// Loggers
std::shared_ptr<spdlog::logger> g_logTestApp;
std::shared_ptr<spdlog::logger> g_logMagnumApp;

// lazily save the arguments to pass to Magnum
int g_argc;
char** g_argv;

struct Option
{
    std::string_view m_desc;
    void(*m_run)();
};

std::unordered_map<std::string_view, Option> const g_scenes
{

    {"enginetest", {"Demonstrate basic game engine functionality", [] {

        using namespace enginetest;
        g_activeScene = setup_scene(g_resources, g_defaultPkg);

        g_appSetup = [] (ActiveApplication& rApp)
        {
            EngineTestScene& rScene
                    = entt::any_cast<EngineTestScene&>(g_activeScene);
            rApp.set_on_draw(generate_draw_func(rScene, rApp));
        };
    }}}
    ,
    {"physicstest", {"Physics lol", [] {
        setup_common_scene<scenes::PhysicsTest>();
    }}},
    {"vehicletest", {"Vehicle and glTF", [] {
        setup_common_scene<scenes::VehicleTest>();
    }}}
};

int main(int argc, char** argv)
{
    Corrade::Utility::Arguments args;
    args.addSkippedPrefix("magnum", "Magnum options")
        .addOption("scene", "none").setHelp("scene", "Set the scene to launch")
        .addOption("config").setHelp("config", "path to configuration file to use")
        .addBooleanOption("norepl").setHelp("norepl", "don't enter read, evaluate, print, loop.")
        .addBooleanOption('v', "verbose").setHelp("verbose", "log verbosely")
        .setGlobalHelp("Helptext goes here.")
        .parse(argc, argv);

    // just lazily save the arguments
    g_argc = argc;
    g_argv = argv;

    // Setup loggers
    auto const sink = std::make_shared<spdlog::sinks::stdout_color_sink_mt>();
    sink->set_pattern("[%T.%e] [%n] [%^%l%$] [%s:%#] %v");
    g_logTestApp = std::make_shared<spdlog::logger>("testapp", sink);
    g_logMagnumApp = std::make_shared<spdlog::logger>("flight", sink);

    osp::set_thread_logger(g_logTestApp); // Set logger for this thread

    load_a_bunch_of_stuff();

    if(args.value("scene") != "none")
    {
        auto const it = g_scenes.find(args.value("scene"));

        if(it == std::end(g_scenes))
        {
            std::cerr << "unknown scene" << std::endl;
            clear_resource_owners();
            exit(-1);
        }

        it->second.m_run();

        start_magnum_async();
    }

    if(!args.isSet("norepl"))
    {
        // start doing debug cli loop
        debug_cli_loop();
    }

    // wait for magnum thread to exit if it exists
    if (g_magnumThread.joinable())
    {
        g_magnumThread.join();
    }

    //Kill spdlog
    spdlog::shutdown();  //>_> -> X.X  *Stab 
    return 0;
}

int debug_cli_loop()
{
    debug_print_help();

    std::string command;

    while(true)
    {
        std::cout << "> ";
        std::cin >> command;

        if (auto const it = g_scenes.find(command);
            it != std::end(g_scenes))
        {
            if (g_activeApplication.has_value())
            {
                // TODO: Figure out some way to reload the application while
                //       its still running.
                //       ie. Message it to destroy its GL resources and draw
                //           function, then load new scene
                std::cout << "Close application before openning new scene\n";
            }
            else
            {
                std::cout << "Loading scene: " << it->first << "\n";
                it->second.m_run();
                start_magnum_async();
            }
        }
        else if (command == "help")
        {
            debug_print_help();
        }
        else if (command == "reopen")
        {
            if (g_activeApplication.has_value())
            {
                std::cout << "Application is already open\n";
            }
            else if ( ! bool(g_activeScene) )
            {
                std::cout << "No existing scene loaded\n";
            }
            else
            {
                start_magnum_async();
            }

        }
        else if (command == "list_pkg")
        {
            debug_print_resources();
        }
        else if (command == "exit")
        {
            if (g_activeApplication)
            {
                // request exit if application exists
                g_activeApplication->exit();
            }
            destroy_universe();
            break;
        }
        else
        {
            std::cout << "that doesn't do anything ._.\n";
        }
    }

    clear_resource_owners();

    return 0;
}

void start_magnum_async()
{
    if (g_magnumThread.joinable())
    {
        g_magnumThread.join();
    }
    std::thread t([] {
        osp::set_thread_logger(g_logMagnumApp);

        g_activeApplication.emplace(ActiveApplication::Arguments{g_argc, g_argv});

        // Configure the controls
        config_controls(*g_activeApplication);

        // Setup GL resources
        osp::active::SysRenderGL::setup_context(g_activeApplication->get_render_gl());

        // Setup scene-specific renderer
        g_appSetup(*g_activeApplication);

        // Starts the main loop. This function is blocking, and will only return
        // once the window is closed. See ActiveApplication::drawEvent
        g_activeApplication->exec();

        OSP_LOG_INFO("Closed Magnum Application");

        osp::active::SysRenderGL::clear_resource_owners(g_activeApplication->get_render_gl(), g_resources);

        g_activeApplication.reset();

    });
    g_magnumThread.swap(t);
}

template <typename SCENE_T>
void setup_common_scene()
{
    g_activeScene.emplace<testapp::CommonTestScene>(g_resources);
    auto &rScene = entt::any_cast<CommonTestScene&>(g_activeScene);

    SCENE_T::setup_scene(rScene, g_defaultPkg);

    // Renderer and draw function is created when g_appSetup is invoked
    g_appSetup = [] (ActiveApplication& rApp)
    {
        auto& rScene
                = entt::any_cast<CommonTestScene&>(g_activeScene);
        rApp.set_on_draw(generate_common_draw(rScene, rApp, &SCENE_T::setup_renderer_gl));
    };
}

bool destroy_universe()
{
    // Make sure universe isn't in use anywhere else
<<<<<<< HEAD
=======
    if (1 == g_universeScene.use_count())
    {
        OSP_LOG_WARN("Universe is still in use!");
        return false;
    }

    g_universeScene.reset();
>>>>>>> 3a3ec59e

    OSP_LOG_INFO("explosion* Universe destroyed!");

    return true;
}


void load_a_bunch_of_stuff()
{
    using namespace osp::restypes;
    using namespace Magnum;
    using Primitives::CylinderFlag;

    g_resources.resize_types(osp::ResTypeIdReg_t::size());

    g_resources.data_register<Trade::ImageData2D>(gc_image);
    g_resources.data_register<Trade::TextureData>(gc_texture);
    g_resources.data_register<osp::TextureImgSource>(gc_texture);
    g_resources.data_register<Trade::MeshData>(gc_mesh);
    g_resources.data_register<osp::ImporterData>(gc_importer);
    g_resources.data_register<osp::Prefabs>(gc_importer);
    osp::register_tinygltf_resources(g_resources);
    g_defaultPkg = g_resources.pkg_create();

    // Load sturdy glTF files
    const std::string_view datapath = {"OSPData/adera/"};
    const std::vector<std::string_view> meshes =
    {
        "spamcan.sturdy.gltf",
        "stomper.sturdy.gltf",
        "ph_capsule.sturdy.gltf",
        "ph_fuselage.sturdy.gltf",
        "ph_engine.sturdy.gltf",
        //"ph_plume.sturdy.gltf",
        "ph_rcs.sturdy.gltf"
        //"ph_rcs_plume.sturdy.gltf"
    };

    // TODO: Make new gltf loader. This will read gltf files and dump meshes,
    //       images, textures, and other relevant data into osp::Resources
    for (auto meshName : meshes)
    {
        osp::ResId res = osp::load_tinygltf_file(osp::string_concat(datapath, meshName), g_resources, g_defaultPkg);
        osp::assigns_prefabs_tinygltf(g_resources, res);
    }


    // Add a default primitives
    auto const add_mesh_quick = [] (std::string_view name, Trade::MeshData&& data)
    {
        osp::ResId const meshId = g_resources.create(gc_mesh, g_defaultPkg, name);
        g_resources.data_add<Trade::MeshData>(gc_mesh, meshId, std::forward<Trade::MeshData>(data));
    };

    add_mesh_quick("cube", Primitives::cubeSolid());
    add_mesh_quick("sphere", Primitives::icosphereSolid(2));
    add_mesh_quick("cylinder", Primitives::cylinderSolid(3, 16, 1.0f, CylinderFlag::CapEnds));
    add_mesh_quick("grid64solid", Primitives::grid3DSolid({63, 63}));

    OSP_LOG_INFO("Resource loading complete");
}

using each_res_id_t = void(*)(osp::ResId);

static void resource_for_each_type(osp::ResTypeId type, each_res_id_t do_thing)
{
    lgrn::IdRegistry<osp::ResId> const &rReg = g_resources.ids(type);
    for (std::size_t i = 0; i < rReg.capacity(); ++i)
    {
        if (rReg.exists(osp::ResId(i)))
        {
            do_thing(osp::ResId(i));
        }
    }
}

void clear_resource_owners()
{
    using namespace osp::restypes;

    // Texture resources contain osp::TextureImgSource, which refererence counts
    // their associated image data
    resource_for_each_type(gc_texture, [] (osp::ResId id)
    {
        auto *pData = g_resources
                .data_try_get<osp::TextureImgSource>(gc_texture, id);
        if (pData != nullptr)
        {
            g_resources.owner_destroy(gc_image, std::move(*pData));
        }
    });

    // Importer data own a lot of other resources
    resource_for_each_type(gc_importer, [] (osp::ResId id)
    {
        auto *pData = g_resources
                .data_try_get<osp::ImporterData>(gc_importer, id);
        if (pData != nullptr)
        {
            for (osp::ResIdOwner_t &rOwner : pData->m_images)
            {
                g_resources.owner_destroy(gc_image, std::move(rOwner));
            }

            for (osp::ResIdOwner_t &rOwner : pData->m_textures)
            {
                g_resources.owner_destroy(gc_texture, std::move(rOwner));
            }

            for (osp::ResIdOwner_t &rOwner : pData->m_meshes)
            {
                g_resources.owner_destroy(gc_mesh, std::move(rOwner));
            }
        }
    });
}

//-----------------------------------------------------------------------------

void debug_print_help()
{
    std::cout
        << "OSP-Magnum Temporary Debug CLI\n"
        << "Open a scene:\n";

    for (auto const& [name, rTestScn] : g_scenes)
    {
        std::cout << "* " << name << " - " << rTestScn.m_desc << "\n";
    }

    std::cout
        << "Other commands:\n"
        << "* list_pkg  - List Packages and Resources\n"
        << "* help      - Show this again\n"
        << "* reopen    - Re-open Magnum Application\n"
        << "* exit      - Deallocate everything and return memory to OS\n";
}

void debug_print_resources()
{
    // TODO: Add features to list resources in osp::Resources
    std::cout << "Not yet implemented!\n";
}

<|MERGE_RESOLUTION|>--- conflicted
+++ resolved
@@ -346,16 +346,6 @@
 bool destroy_universe()
 {
     // Make sure universe isn't in use anywhere else
-<<<<<<< HEAD
-=======
-    if (1 == g_universeScene.use_count())
-    {
-        OSP_LOG_WARN("Universe is still in use!");
-        return false;
-    }
-
-    g_universeScene.reset();
->>>>>>> 3a3ec59e
 
     OSP_LOG_INFO("explosion* Universe destroyed!");
 
